--- conflicted
+++ resolved
@@ -1,7 +1,3 @@
-<<<<<<< HEAD
-import torch.nn as nn
-import torch
-=======
 """
 This module defines custom layers and models for PyTorch.
 
@@ -21,8 +17,9 @@
 
 # import necessary packages
 import torch.nn as nn
+import torch
 #=======================================================================================================================
->>>>>>> ab7ffff3
+
 
 class TransformerBlock(nn.Module):
     """
